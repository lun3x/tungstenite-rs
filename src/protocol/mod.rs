--- conflicted
+++ resolved
@@ -211,12 +211,16 @@
     pub fn read(&mut self) -> Result<Message> {
         self.context.read(&mut self.socket)
     }
-}
-
-<<<<<<< HEAD
+
+    /// Old name for [`read`](Self::read).
+    #[deprecated(note = "Use `read`")]
+    pub fn read_message(&mut self) -> Result<Message> {
+        self.read()
+    }
+}
+
 impl<Stream: Write> WebSocket<Stream> {
     /// Send a message to stream, if possible.
-=======
     /// Writes and immediately flushes a message.
     /// Equivalent to calling [`write`](Self::write) then [`flush`](Self::flush).
     pub fn send(&mut self, message: Message) -> Result<()> {
@@ -227,7 +231,6 @@
     /// Write a message to the provided stream, if possible.
     ///
     /// A subsequent call should be made to [`flush`](Self::flush) to flush writes.
->>>>>>> 53914c11
     ///
     /// In the event of stream write failure the message frame will be stored
     /// in the write buffer and will try again on the next call to [`write`](Self::write)
@@ -294,12 +297,6 @@
     /// is returned from [`read`](Self::read) or [`flush`](Self::flush).
     pub fn close(&mut self, code: Option<CloseFrame>) -> Result<()> {
         self.context.close(&mut self.socket, code)
-    }
-
-    /// Old name for [`read`](Self::read).
-    #[deprecated(note = "Use `read`")]
-    pub fn read_message(&mut self) -> Result<Message> {
-        self.read()
     }
 
     /// Old name for [`send`](Self::send).
@@ -487,7 +484,7 @@
     /// Returns true if the write contents indicate we should flush immediately.
     fn _write<Stream>(&mut self, stream: &mut Stream, data: Option<Frame>) -> Result<bool>
     where
-        Stream: Read + Write,
+        Stream: Write,
     {
         if let Some(data) = data {
             self.buffer_frame(stream, data)?;
