[package]
name = "tungstenite"
description = "Lightweight stream-based WebSocket implementation"
categories = ["web-programming::websocket", "network-programming"]
keywords = ["websocket", "io", "web"]
authors = ["Alexey Galakhov"]
license = "MIT/Apache-2.0"
readme = "README.md"
homepage = "https://github.com/snapview/tungstenite-rs"
<<<<<<< HEAD
documentation = "https://docs.rs/tungstenite/0.2.3"
repository = "https://github.com/snapview/tungstenite-rs"
version = "0.2.3"
=======
documentation = "https://docs.rs/tungstenite"
repository = "https://github.com/snapview/tungstenite-rs"
version = "0.2.4"
>>>>>>> 6faf90cd

[features]
default = ["tls"]
tls = ["native-tls"]

[dependencies]
<<<<<<< HEAD
base64 = "0.5.2"
byteorder = "1.0.0"
bytes = "0.4.3"
httparse = "1.2.2"
log = "0.3.7"
rand = "0.3.15"
sha1 = "0.2.0"
url = "1.4.0"
utf-8 = "0.7.1"
=======
base64 = "*"
byteorder = "*"
bytes = "*"
httparse = "*"
log = "*"
rand = "*"
sha1 = "*"
url = "*"
utf-8 = "*"
>>>>>>> 6faf90cd

[dependencies.native-tls]
optional = true
version = "*"

[dev-dependencies]
env_logger = "*"<|MERGE_RESOLUTION|>--- conflicted
+++ resolved
@@ -7,22 +7,15 @@
 license = "MIT/Apache-2.0"
 readme = "README.md"
 homepage = "https://github.com/snapview/tungstenite-rs"
-<<<<<<< HEAD
-documentation = "https://docs.rs/tungstenite/0.2.3"
-repository = "https://github.com/snapview/tungstenite-rs"
-version = "0.2.3"
-=======
-documentation = "https://docs.rs/tungstenite"
+documentation = "https://docs.rs/tungstenite/0.2.4"
 repository = "https://github.com/snapview/tungstenite-rs"
 version = "0.2.4"
->>>>>>> 6faf90cd
 
 [features]
 default = ["tls"]
 tls = ["native-tls"]
 
 [dependencies]
-<<<<<<< HEAD
 base64 = "0.5.2"
 byteorder = "1.0.0"
 bytes = "0.4.3"
@@ -32,21 +25,10 @@
 sha1 = "0.2.0"
 url = "1.4.0"
 utf-8 = "0.7.1"
-=======
-base64 = "*"
-byteorder = "*"
-bytes = "*"
-httparse = "*"
-log = "*"
-rand = "*"
-sha1 = "*"
-url = "*"
-utf-8 = "*"
->>>>>>> 6faf90cd
 
 [dependencies.native-tls]
 optional = true
-version = "*"
+version = "0.1.2"
 
 [dev-dependencies]
-env_logger = "*"+env_logger = "0.4.2"